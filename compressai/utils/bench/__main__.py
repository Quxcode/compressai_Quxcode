--- conflicted
+++ resolved
@@ -1,6 +1,3 @@
-<<<<<<< HEAD
-from typing import Union, Tuple, List
-=======
 # Copyright 2020 InterDigital Communications, Inc.
 #
 # Licensed under the Apache License, Version 2.0 (the "License");
@@ -20,7 +17,6 @@
 codecs.
 """
 from typing import Union, Tuple
->>>>>>> 733a8b35
 
 import argparse
 import io
@@ -31,11 +27,8 @@
 import sys
 import time
 
-import multiprocessing as mp
-
+from tempfile import mkstemp
 from collections import defaultdict
-from itertools import starmap
-from tempfile import mkstemp
 
 import PIL
 import PIL.Image as Image
@@ -160,15 +153,21 @@
     """Abstract base class"""
     _description = None
 
-    def __init__(self, args):
-        self._set_args(args)
-
-    def _set_args(self, args):
-        return args
-
-    @classmethod
-    def setup_args(cls, parser):
-        setup_common_args(parser)
+    def __init__(self):
+        self.qualities = []
+        self._parse_args()
+
+    def _get_parser(self):
+        description = f'{self.__class__.__name__} codec'
+        parser = argparse.ArgumentParser(description=description)
+        parser.add_argument('-q',
+                            '--quality',
+                            metavar='',
+                            default=75,
+                            nargs='*',
+                            type=int,
+                            help='quality parameter (default: %(default)s)')
+        return parser
 
     @property
     def description(self):
@@ -178,15 +177,52 @@
     def name(self):
         raise NotImplementedError()
 
+    def _parse_args(self):
+        parser = self._get_parser()
+        args = parser.parse_args(sys.argv[3:])
+        if isinstance(args.quality, list):
+            self.qualities = args.quality
+        else:
+            self.qualities = [args.quality]
+        return args
+
     def _load_img(self, img):
         return os.path.abspath(img)
 
     def _run(self, img, quality, *args, **kwargs):
         raise NotImplementedError()
 
-    def run(self, img, quality, index, *args, **kwargs):
+    def run(self, img, quality, *args, **kwargs):
         img = self._load_img(img)
-        return (index, self._run(img, quality, *args, **kwargs))
+        return self._run(img, quality, *args, **kwargs)
+
+    def collect(self, dataset):
+        filepaths = [
+            os.path.join(dataset, f) for f in os.listdir(dataset)
+            if os.path.splitext(f)[-1].lower() in IMG_EXTENSIONS
+        ]
+
+        if len(filepaths) == 0:
+            print('No images found in the dataset directory')
+            sys.exit(1)
+
+        results = defaultdict(list)
+        for i, q in enumerate(self.qualities):
+            metrics = defaultdict(float)
+            for j, f in enumerate(filepaths):
+                rv = self.run(f, q)
+                for k, v in rv.items():
+                    metrics[k] += v
+                sys.stderr.write(f'\r{self.name}'
+                                 f' | quality: {i+1:d}/{len(self.qualities):d}'
+                                 f' | file: {j+1:d}/{len(filepaths):d}')
+                sys.stderr.flush()
+            for k, v in metrics.items():
+                metrics[k] = v / len(filepaths)
+                results[k].append(metrics[k])
+        sys.stderr.write('\n')
+        sys.stderr.flush()
+        return results
 
 
 class PillowCodec(Codec):
@@ -344,9 +380,8 @@
     def description(self):
         return f'BPG. BPG version {_get_bpg_version(self.encoder_path)}'
 
-    @classmethod
-    def setup_args(cls, parser):
-        super().setup_args(parser)
+    def _get_parser(self):
+        parser = super()._get_parser()
         parser.add_argument('-m',
                             choices=['420', '444'],
                             default='444',
@@ -369,9 +404,10 @@
         parser.add_argument('--decoder-path',
                             default='bpgdec',
                             help='BPG decoder path')
-
-    def _set_args(self, args):
-        args = super()._set_args(args)
+        return parser
+
+    def _parse_args(self):
+        args = super()._parse_args()
         self.color_mode = args.c
         self.encoder = args.e
         self.subsampling_mode = args.m
@@ -422,22 +458,22 @@
     def name(self):
         return f'{self.model}'
 
-    @classmethod
-    def setup_args(cls, parser):
-        super().setup_args(parser)
+    def _get_parser(self):
+        parser = super()._get_parser()
         parser.add_argument('-m',
                             '--model',
-                            choices=cls._models,
-                            default=cls._models[0],
+                            choices=self._models,
+                            default=self._models[0],
                             help='model architecture (default: %(default)s)')
         parser.add_argument(
             '-p',
             '--path',
             required=True,
             help='tfci python script path (default: %(default)s)')
-
-    def _set_args(self, args):
-        args = super()._set_args(args)
+        return parser
+
+    def _parse_args(self):
+        args = super()._parse_args()
         self.model = args.model
         self.tfci_path = args.path
         return args
@@ -492,9 +528,8 @@
     def name(self):
         return 'VTM'
 
-    @classmethod
-    def setup_args(cls, parser):
-        super().setup_args(parser)
+    def _get_parser(self):
+        parser = super()._get_parser()
         parser.add_argument('-b',
                             '--build-dir',
                             metavar='',
@@ -510,9 +545,10 @@
         parser.add_argument('--rgb',
                             action='store_true',
                             help='Use RGB color space (over YCbCr)')
-
-    def _set_args(self, args):
-        args = super()._set_args(args)
+        return parser
+
+    def _parse_args(self):
+        args = super()._parse_args()
         self.encoder_path = get_vtm_encoder_path(args.build_dir)
         self.decoder_path = get_vtm_decoder_path(args.build_dir)
         self.config_path = args.config
@@ -621,9 +657,8 @@
     def name(self):
         return 'HM'
 
-    @classmethod
-    def setup_args(cls, parser):
-        super().setup_args(parser)
+    def _get_parser(self):
+        parser = super()._get_parser()
         parser.add_argument('-b',
                             '--build-dir',
                             metavar='',
@@ -639,9 +674,10 @@
         parser.add_argument('--rgb',
                             action='store_true',
                             help='Use RGB color space (over YCbCr)')
-
-    def _set_args(self, args):
-        args = super()._set_args(args)
+        return parser
+
+    def _parse_args(self):
+        args = super()._parse_args()
         self.encoder_path = os.path.join(args.build_dir, "TAppEncoderStatic")
         self.decoder_path = os.path.join(args.build_dir, "TAppDecoderStatic")
         self.config_path = args.config
@@ -725,87 +761,22 @@
 codecs = [JPEG, WebP, JPEG2000, BPG, TFCI, VTM, HM]
 
 
-def collect(codec: Codec,
-            dataset: str,
-            qualities: List[int],
-            num_jobs: int = 1):
-    filepaths = [
-        os.path.join(dataset, f) for f in os.listdir(dataset)
-        if os.path.splitext(f)[-1].lower() in IMG_EXTENSIONS
-    ]
-
-    pool = mp.Pool(num_jobs) if num_jobs > 1 else None
-
-    if len(filepaths) == 0:
-        print('No images found in the dataset directory')
-        sys.exit(1)
-
-    args = [(f, q, i) for i, q in enumerate(qualities) for f in filepaths]
-
-    if pool:
-        rv = pool.starmap(codec.run, args)
-    else:
-        rv = list(starmap(codec.run, args))
-
-    results = [defaultdict(float) for _ in range(len(qualities))]
-    for i, metrics in rv:
-        for k, v in metrics.items():
-            results[i][k] += v
-    for i, _ in enumerate(results):
-        for k, v in results[i].items():
-            results[i][k] = v / len(filepaths)
-
-    # list of dict -> dict of list
-    out = defaultdict(list)
-    for r in results:
-        for k, v in r.items():
-            out[k].append(v)
-    return out
-
-
 def setup_args():
-    description = 'Collect codec metrics.'
+    description = 'Collect codec metrics and performances.'
     parser = argparse.ArgumentParser(description=description)
-    subparsers = parser.add_subparsers(dest='codec',
-                                       help='Select codec',
-                                       required=True)
-    return parser, subparsers
-
-
-def setup_common_args(parser):
+    parser.add_argument('codec',
+                        type=str,
+                        choices=[c.__name__.lower() for c in codecs])
     parser.add_argument('dataset', type=str)
-    parser.add_argument('-j',
-                        '--num-jobs',
-                        type=int,
-                        metavar='N',
-                        default=1,
-                        help='Number of parallel jobs (default: %(default)s)')
-    parser.add_argument('-q',
-                        '--quality',
-                        dest='qualities',
-                        metavar='',
-                        default=[75],
-                        nargs='*',
-                        type=int,
-                        help='quality parameter (default: %(default)s)')
-
-
-<<<<<<< HEAD
-def main():
-    parser, subparsers = setup_args()
-    for c in codecs:
-        cparser = subparsers.add_parser(c.__name__.lower(),
-                                        help=f'{c.__name__}')
-        c.setup_args(cparser)
-    args = parser.parse_args()
-=======
+    return parser
+
+
 def main(argv):
     args = setup_args().parse_args(argv[1:3])
->>>>>>> 733a8b35
 
     codec_cls = next(c for c in codecs if c.__name__.lower() == args.codec)
-    codec = codec_cls(args)
-    results = collect(codec, args.dataset, args.qualities, args.num_jobs)
+    codec = codec_cls()
+    results = codec.collect(args.dataset)
 
     output = {
         'name': codec.name,
